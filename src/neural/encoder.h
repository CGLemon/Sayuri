--- conflicted
+++ resolved
@@ -24,27 +24,16 @@
      * Get the v3 Network input planes.
      *
      * planes 1 -24 : last 8 history moves
-<<<<<<< HEAD
      * plane     25 :
-     * plane     26 :
-     * planes 27-30 :
-     * planes 31-34 :
-     * plane     35 : komi/20
-     * plane     36 : -komi/20
-     * plane     37 : intersections/361
-     * plane     38 : fill ones
-=======
-     * plane     25 : ko move
-     * planes 26-29 : pass-alive and pass-dead area 
-     * planes 30-33 : strings with 1, 2, 3 and 4 liberties
-     * planes 34-37 : ladder features
+     * planes 26-29 :
+     * planes 30-33 :
+     * planes 34-37 :
      * plane     38 : rule, not used now
      * plane     39 : wave
      * plane     40 : komi/20
      * plane     41 : -komi/20
      * plane     42 : intersections/361
      * plane     43 : fill ones
->>>>>>> f0eab38c
      *
      */
     std::vector<float> GetPlanes(const GameState &state, int symmetry = Symmetry::kIdentitySymmetry) const;
@@ -65,24 +54,9 @@
                             int counter,
                             std::vector<float>::iterator it) const;
 
-<<<<<<< HEAD
     void FillFeatures(const Board* board,
                       const int to_move,
                       std::vector<float>::iterator feat_it) const;
-=======
-    void FillKoMove(const Board* board,
-                    std::vector<float>::iterator ko_it) const;
-
-    void FillArea(const Board* board,
-                  const int to_move,
-                  std::vector<float>::iterator area_it) const;
-
-    void FillLiberties(const Board* board,
-                       std::vector<float>::iterator liberties_it) const;
-
-    void FillLadder(const Board* board,
-                    std::vector<float>::iterator ladder_it) const;
->>>>>>> f0eab38c
 
     void FillMisc(const Board* board,
                   const int color,
