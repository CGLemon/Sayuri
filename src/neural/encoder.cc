#include "neural/encoder.h"
#include "utils/format.h"

#include <sstream>
#include <iomanip>
#include <iostream>

Encoder& Encoder::Get() {
    static Encoder encoder;
    return encoder;
}

InputData Encoder::GetInputs(const GameState &state, int symmetry) const {
    auto data = InputData{};

    data.board_size = state.GetBoardSize();
    data.side_to_move = state.GetToMove();
    data.komi = state.GetKomi();

    auto planes = GetPlanes(state, symmetry);
    auto plane_size = planes.size();
    auto it = std::begin(planes);

    std::copy(it, it + plane_size,
                  std::begin(data.planes));

    return data;
}

std::vector<float> Encoder::GetPlanes(const GameState &state, int symmetry) const {
    auto num_intersections = state.GetNumIntersections();
    auto plane_size = num_intersections * kPlaneChannels;
    auto planes = std::vector<float>(plane_size, 0.f);
    auto it = std::begin(planes);

    EncoderHistoryMove(state, kHistoryMoves, it);
    it += kHistoryMoves * 3 * num_intersections;

    EncoderFeatures(state, it);
    it += kNumFeatures * num_intersections;

    assert(it == std::end(planes));

    SymmetryPlanes(state, planes, symmetry);

    return planes;
}

std::string Encoder::GetPlanesString(const GameState &state, int symmetry) const {
    auto out = std::ostringstream{};
    auto boardsize = state.GetBoardSize();
    auto num_intersections = state.GetNumIntersections();

    auto planes = GetPlanes(state, symmetry);

    for (int p = 0; p < kPlaneChannels; ++p) {
        out << "plane: " << (p+1) << std::endl;
        for (int y = 0; y < boardsize; ++y) {
            for (int x = 0; x < boardsize; ++x) {
                auto idx = state.GetIndex(x, y);
                auto offset = p * num_intersections;

                if (std::abs(planes[offset + idx]) < std::abs(1e-4))
                    out << Format("%6c", 'x');
                else 
                    out << Format("%6.2f", planes[offset + idx]);
            }
            out << std::endl;
        }
    }
    return out.str();
}

void Encoder::SymmetryPlanes(const GameState &state, std::vector<float> &planes, int symmetry) const {
    auto boardsize = state.GetBoardSize();
    auto num_intersections = state.GetNumIntersections();
    auto buffer = std::vector<float>(num_intersections);
    auto planes_it = std::begin(planes);

    for (int p = 0; p < kPlaneChannels; ++p) {
        for (int index = 0; index < num_intersections; ++index) {
            auto symm_index = Symmetry::Get().TransformIndex(boardsize, symmetry, index);
            buffer[index] = planes_it[symm_index];
        }

        std::copy(std::begin(buffer), std::end(buffer), planes_it);
        planes_it += num_intersections;
    }
}

void Encoder::FillColorStones(const Board* board,
                              std::vector<float>::iterator black_it,
                              std::vector<float>::iterator white_it) const {
    auto boardsize = board->GetBoardSize();
    auto num_intersections = board->GetNumIntersections();

    for (int index = 0; index < num_intersections; ++index) {
        auto x = index % boardsize;
        auto y = index / boardsize;
        auto vtx = board->GetVertex(x, y);
        auto state = board->GetState(vtx);

        if (state == kBlack) {
            black_it[index] = static_cast<float>(true);
        } else if (state == kWhite) {
            white_it[index] = static_cast<float>(true);
        }
    }
}

void Encoder::FillMove(const Board* board,
                       std::vector<float>::iterator move_it) const {
    auto boardsize = board->GetBoardSize();
    auto num_intersections = board->GetNumIntersections();

    auto last_move = board->GetLastMove();
    if (last_move == kNullVertex || last_move == kPass || last_move == kResign) {
        return;
    } else {
        for (int index = 0; index < num_intersections; ++index) {
            auto x = index % boardsize;
            auto y = index / boardsize;
            auto vtx = board->GetVertex(x, y);

            if (vtx == last_move) {
                move_it[index] = static_cast<float>(true);
            }
        }
    }
}

void Encoder::EncoderHistoryMove(const GameState &state,
                                 int counter,
                                 std::vector<float>::iterator it) const {
    auto move_num = state.GetMoveNumber();
    auto past = std::min(move_num+1, counter);

    auto num_intersections = state.GetNumIntersections();

    auto black_to_move = state.GetToMove() == kBlack;

    auto black_it = it + (black_to_move ? 0 : num_intersections);
    auto white_it = it + (black_to_move ? num_intersections : 0);
    auto move_it  = it + 2 * num_intersections;

    for (auto p = 0; p < past; ++p) {
        auto board = state.GetPastBoard(p);
        FillColorStones(board.get(), black_it, white_it);
        FillMove(board.get(), move_it);

        if (p != past-1) {
            black_it += 3 * num_intersections;
            white_it += 3 * num_intersections;
            move_it  += 3 * num_intersections;
        }
    }
}

<<<<<<< HEAD
void Encoder::FillFeatures(const Board* board,
                           const int to_move,
                           std::vector<float>::iterator feat_it) const {
=======
void Encoder::FillKoMove(const Board* board,
                         std::vector<float>::iterator ko_it) const {
    auto ko_move = board->GetKoMove();

    if (ko_move == kNullVertex) {
        return;
    }

    auto x = board->GetX(ko_move);
    auto y = board->GetY(ko_move);
    auto index = board->GetIndex(x, y);
    ko_it[index] = static_cast<float>(true);
}

void Encoder::FillArea(const Board* board,
                       const int to_move,
                       std::vector<float>::iterator area_it) const {
    auto num_intersections = board->GetNumIntersections();

    auto ownership = std::vector<int>(num_intersections, kInvalid);
    auto safe_area = std::vector<bool>(num_intersections, false);

    board->ComputeScoreArea(ownership);
    board->ComputeSafeArea(safe_area, false);

    for (int index = 0; index < num_intersections; ++index) {
        bool safe = safe_area[index];
        int owner = ownership[index];

        if (safe) {
            if (owner == to_move) {
                area_it[index + 0 * num_intersections] = static_cast<float>(true);
            } else if (owner == (!to_move)) {
                area_it[index + 1 * num_intersections] = static_cast<float>(true);
            }
        }
        if (owner == to_move) {
            area_it[index + 2 * num_intersections] = static_cast<float>(true);
        } else if (owner == (!to_move)) {
            area_it[index + 3 * num_intersections] = static_cast<float>(true);
        }
    }
}

void Encoder::FillLiberties(const Board* board,
                            std::vector<float>::iterator liberties_it) const {
>>>>>>> f0eab38c
    auto boardsize = board->GetBoardSize();
    auto num_intersections = board->GetNumIntersections();

    for (int index = 0; index < num_intersections; ++index) {
        auto x = index % boardsize;
        auto y = index / boardsize;
        auto vtx = board->GetVertex(x, y);
        auto state = board->GetState(vtx);

        // my legal position
        if (board->IsLegalMove(vtx, to_move)) {
            feat_it[index + 0 * num_intersections] = static_cast<float>(true);
        }

        // opp's legal position
        if (board->IsLegalMove(vtx, !to_move)) {
            feat_it[index + 1 * num_intersections] = static_cast<float>(true);
        }

        if (board->IsCorner(vtx) && state == to_move) {
            feat_it[index + 2 * num_intersections] = static_cast<float>(true);
        } else if (board->IsCorner(vtx) && state == !to_move) {
            feat_it[index + 3 * num_intersections] = static_cast<float>(true);
        } else if (board->IsEdge(vtx) && state == to_move) {
            feat_it[index + 4 * num_intersections] = static_cast<float>(true);
        } else if (board->IsEdge(vtx) && state == !to_move) {
            feat_it[index + 5 * num_intersections] = static_cast<float>(true);
        }

        if (board->IsThreatPass(vtx, to_move)) {
            feat_it[index + 6 * num_intersections] = static_cast<float>(true);
        }

        // feat_it[index + 7 * num_intersections];
        // feat_it[index + 8 * num_intersections];
        // feat_it[index + 9 * num_intersections];
    }
}

void Encoder::FillMisc(const Board* board,
                       const int to_move,
                       float rule, float wave, float komi,
                       std::vector<float>::iterator misc_it) const {
    auto num_intersections = board->GetNumIntersections();

    if (to_move == kWhite) {
        komi = 0.0f - komi;
    }

    // rule
    std::fill(misc_it+ 0 * num_intersections,
                  misc_it+ 1 * num_intersections, rule);

    // wave
    std::fill(misc_it+ 1 * num_intersections,
                  misc_it+ 2 * num_intersections, wave);

    // komi
    std::fill(misc_it+ 2 * num_intersections,
                  misc_it+ 3 * num_intersections, komi/20.f);

    // negative komi
    std::fill(misc_it+ 3 * num_intersections,
                  misc_it+ 4 * num_intersections, -komi/20.f);

    // number of intersections
    std::fill(misc_it+ 4 * num_intersections,
                  misc_it+ 5 * num_intersections, static_cast<float>(num_intersections)/361.f);

    // ones
    std::fill(misc_it+ 5 * num_intersections,
                  misc_it+ 6 * num_intersections, static_cast<float>(true));
}

void Encoder::EncoderFeatures(const GameState &state,
                              std::vector<float>::iterator it) const {
    auto board = state.GetPastBoard(0);
    const auto shift = board->GetNumIntersections();

    auto ko_it        = it +  0 * shift; // 1p, ko move
    auto area_it      = it +  1 * shift; // 4p, pass-alive and pass-dead area
    auto liberties_it = it +  5 * shift; // 4p, strings with 1, 2, 3 and 4 liberties
    auto ladder_it    = it +  9 * shift; // 4p, ladder features
    auto misc_it      = it + 13 * shift; // 6p, others

<<<<<<< HEAD
    auto feat_it = it + 0 * num_intersections;
    auto misc_it = it + 10 * num_intersections;

    FillFeatures(board.get(), state.GetToMove(), feat_it);
    FillMisc(board.get(), state.GetToMove(), state.GetKomi(), misc_it);
=======
    auto color = state.GetToMove();

    FillKoMove(board.get(), ko_it);
    FillArea(board.get(), color, area_it);
    FillLiberties(board.get(), liberties_it);
    FillLadder(board.get(), ladder_it);
    FillMisc(board.get(), color, state.GetRule(),
                 state.GetWave(), state.GetKomi(), misc_it);
>>>>>>> f0eab38c
}<|MERGE_RESOLUTION|>--- conflicted
+++ resolved
@@ -156,58 +156,9 @@
     }
 }
 
-<<<<<<< HEAD
 void Encoder::FillFeatures(const Board* board,
                            const int to_move,
                            std::vector<float>::iterator feat_it) const {
-=======
-void Encoder::FillKoMove(const Board* board,
-                         std::vector<float>::iterator ko_it) const {
-    auto ko_move = board->GetKoMove();
-
-    if (ko_move == kNullVertex) {
-        return;
-    }
-
-    auto x = board->GetX(ko_move);
-    auto y = board->GetY(ko_move);
-    auto index = board->GetIndex(x, y);
-    ko_it[index] = static_cast<float>(true);
-}
-
-void Encoder::FillArea(const Board* board,
-                       const int to_move,
-                       std::vector<float>::iterator area_it) const {
-    auto num_intersections = board->GetNumIntersections();
-
-    auto ownership = std::vector<int>(num_intersections, kInvalid);
-    auto safe_area = std::vector<bool>(num_intersections, false);
-
-    board->ComputeScoreArea(ownership);
-    board->ComputeSafeArea(safe_area, false);
-
-    for (int index = 0; index < num_intersections; ++index) {
-        bool safe = safe_area[index];
-        int owner = ownership[index];
-
-        if (safe) {
-            if (owner == to_move) {
-                area_it[index + 0 * num_intersections] = static_cast<float>(true);
-            } else if (owner == (!to_move)) {
-                area_it[index + 1 * num_intersections] = static_cast<float>(true);
-            }
-        }
-        if (owner == to_move) {
-            area_it[index + 2 * num_intersections] = static_cast<float>(true);
-        } else if (owner == (!to_move)) {
-            area_it[index + 3 * num_intersections] = static_cast<float>(true);
-        }
-    }
-}
-
-void Encoder::FillLiberties(const Board* board,
-                            std::vector<float>::iterator liberties_it) const {
->>>>>>> f0eab38c
     auto boardsize = board->GetBoardSize();
     auto num_intersections = board->GetNumIntersections();
 
@@ -244,6 +195,9 @@
         // feat_it[index + 7 * num_intersections];
         // feat_it[index + 8 * num_intersections];
         // feat_it[index + 9 * num_intersections];
+        // feat_it[index + 10 * num_intersections];
+        // feat_it[index + 11 * num_intersections];
+        // feat_it[index + 12 * num_intersections];
     }
 }
 
@@ -287,26 +241,9 @@
     auto board = state.GetPastBoard(0);
     const auto shift = board->GetNumIntersections();
 
-    auto ko_it        = it +  0 * shift; // 1p, ko move
-    auto area_it      = it +  1 * shift; // 4p, pass-alive and pass-dead area
-    auto liberties_it = it +  5 * shift; // 4p, strings with 1, 2, 3 and 4 liberties
-    auto ladder_it    = it +  9 * shift; // 4p, ladder features
-    auto misc_it      = it + 13 * shift; // 6p, others
-
-<<<<<<< HEAD
-    auto feat_it = it + 0 * num_intersections;
-    auto misc_it = it + 10 * num_intersections;
+    auto feat_it = it + 0 * shift;
+    auto misc_it = it + 13 * shift;
 
     FillFeatures(board.get(), state.GetToMove(), feat_it);
-    FillMisc(board.get(), state.GetToMove(), state.GetKomi(), misc_it);
-=======
-    auto color = state.GetToMove();
-
-    FillKoMove(board.get(), ko_it);
-    FillArea(board.get(), color, area_it);
-    FillLiberties(board.get(), liberties_it);
-    FillLadder(board.get(), ladder_it);
-    FillMisc(board.get(), color, state.GetRule(),
-                 state.GetWave(), state.GetKomi(), misc_it);
->>>>>>> f0eab38c
+    FillMisc(board.get(), state.GetToMove(), state.GetKomi(), state.GetRule(), state.GetWave(), misc_it);
 }