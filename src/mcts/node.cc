--- conflicted
+++ resolved
@@ -95,10 +95,6 @@
 
     // For children...
     auto nodelist = std::vector<Network::PolicyVertexPair>{};
-<<<<<<< HEAD
-    auto allow_pass = false;
-=======
->>>>>>> f0eab38c
     auto legal_accumulate = 0.0f;
 
     const auto board_size = state.GetBoardSize();
