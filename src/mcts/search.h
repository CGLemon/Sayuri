--- conflicted
+++ resolved
@@ -165,14 +165,11 @@
     // Release the whole trees.
     void ReleaseTree();
 
-<<<<<<< HEAD
     void SetTranspositionSize(size_t MiB);
 
     void ClearTranspositionTable();
 
-=======
     // For debug interface, show the selected a path.
->>>>>>> dab65284
     std::string GetDebugMoves(std::vector<int> moves);
 
 private:
