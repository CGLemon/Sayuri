--- conflicted
+++ resolved
@@ -57,43 +57,6 @@
     bool IsLegalMove(const int vertex, const int color,
                      std::function<bool(int, int)> AvoidToMove) const;
 
-<<<<<<< HEAD
-=======
-    // Return true if the move is self-atari. Notice that
-    // it is not full implement. We do not consider the 
-    // all libs from capture.
-    bool IsSelfAtariMove(const int vtx, const int color) const;
-
-    // Reture true if the move can atari others.
-    bool IsAtariMove(const int vtx, const int color) const;
-
-    // Reture true if the move can capture others.
-    bool IsCaptureMove(const int vtx, const int color) const;
-
-    bool IsEscapeMove(const int vtx, const int color) const;
-
-    // Reture true if the two vertex are Neighbor.
-    bool IsNeighbor(const int vtx, const int avtx) const;
-
-    // Reture true if the string is ladder. The vital_moves is 
-    // atari move.
-    bool IsLadder(const int vtx, std::vector<int> &vital_moves) const;
-
-    // Reture true if the point is real eye.
-    bool IsRealEye(const int vtx, const int color) const;
-
-    // Reture true if the point is eye shape.
-    bool IsSimpleEye(const int vtx, const int color) const;
-
-    // Reture true if the empty point is in the seki. This function is not always
-    // correct. Some cases, like Hanezeki, will be missed. You can watch the webside
-    // to get the more seki information.
-    // https://senseis.xmp.net/?Seki
-    bool IsSeki(const int vtx) const;
-
-    bool IsNeighborColor(const int vtx, const int color) const;
-
->>>>>>> f0eab38c
     // Play the move assume the move is legal.
     void PlayMoveAssumeLegal(const int vtx, const int color);
 
@@ -122,30 +85,7 @@
     // Compute score area with Tromp Taylor rule.
     void ComputeScoreArea(std::vector<int> &result) const;
 
-<<<<<<< HEAD
     bool IsCaptureMove(const int vtx, const int color) const;
-=======
-    // Compute black area and white area.
-    void ComputeReachArea(std::vector<int> &result) const;
-
-    // Get the ladder type map.
-    // LadderType::kLadderDeath means that the ladder string is already death.
-    // LadderType::kLadderEscapable means that the ladder string has a chance to escape.
-    // LadderType::kLadderTake means that someone can take the opponent's ladder strings.
-    // LadderType::kLadderAtari means that someone can atari opponent's ladder string.
-    std::vector<LadderType> GetLadderMap() const;
-
-    // Compute all safe area which both players don't need to play the move. Mark
-    // all empty points seki if 'mark_seki' is true.
-    void ComputeSafeArea(std::vector<bool> &result, bool mark_seki) const;
-
-    // Compute the empty area in the Seki.
-    void ComputeSekiPoints(std::vector<bool> &result) const;
-
-    std::string GetMoveTypesString(int vtx, int color) const;
-
-    void GenerateCandidateMoves(std::vector<int> &moves_set, int color) const;
->>>>>>> f0eab38c
 
     // For patterns...
     static void InitPattern3();
@@ -246,51 +186,6 @@
 
     // Update Zobrist key for pass move.
     void UpdateZobristPass(const int new_pass, const int old_pass);
-<<<<<<< HEAD
-=======
-
-    // Compute all pass-alive string.
-    // Mark all vital regions of pass-alive string if 'mark_vitals' is true.
-    // Mark all pass-dead regions if 'mark_pass_dead' is true.
-    void ComputePassAliveArea(std::vector<bool> &result,
-                              const int color,
-                              bool mark_vitals,
-                              bool mark_pass_dead) const;
-
-    // Reture true if string is pass-alive (unconditional life).
-    bool IsPassAliveString(const int vertex,
-                           bool allow_sucide,
-                           const std::vector<bool> &vitals,
-                           const std::vector<int> &features,
-                           const std::vector<int> &regions_index,
-                           const std::vector<int> &regions_next,
-                           const std::vector<int> &strings_index,
-                           const std::vector<int> &strings_next) const;
-
-    // Reture true if string is pass-dead (unconditional death).
-    bool IsPassDeadRegion(const int vertex,
-                           const int color,
-                           bool allow_sucide,
-                           std::vector<int> &features,
-                           const std::vector<int> &regions_next) const;
-
-    // Gather the vertex if it is true on the buffer.
-    std::vector<int> GatherVertices(std::vector<bool> &buf) const;
-
-    // The 'target' is the string type. We will split all strings (groups) then
-    // store the string (group) index in the 'regions_index' and store next
-    // vertex postion in the 'regions_next'. Becare that the string (group) index
-    // is from 1.
-    std::vector<int> ClassifyGroups(const int target,
-                                    std::vector<int> &features,
-                                    std::vector<int> &regions_index,
-                                    std::vector<int> &regions_next) const;
-
-    void ComputeInnerRegions(const int vtx,
-                             const int color,
-                             const std::vector<int> &regions_next,
-                             std::vector<bool> &inner_regions) const;
->>>>>>> f0eab38c
 };
 
 
