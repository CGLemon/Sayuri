#pragma once

#include <vector>
#include <memory>
#include <string>
#include <cstdint>

#include "game/board.h"


class GameState {
public:
    Board board_;

    void Reset(const int boardsize, const float komi);

    // GTP interface to clear the board.
    void ClearBoard();

    bool AppendMove(const int vtx, const int color);

    bool PlayMove(const int vtx);

    bool PlayMove(const int vtx, const int color);

    bool UndoMove();

    void SetKomi(float komi);

    void SetToMove(const int color);

    void SetWinner(GameResult result);

    int TextToVertex(std::string text) const;

    int TextToColor(std::string text) const;

    std::string VertexToSgf(const int vtx) const;

    std::string VertexToText(const int vtx) const;

    // For debug...
    void ShowMoveTypes(int vtx, int color) const;

    // GTP interface to play move.
    bool PlayTextMove(std::string input);

    // GTP interface to show board.
    void ShowBoard() const;

    // GTP interface to set fixed handicap.
    bool SetFixdHandicap(int handicap);

    // GTP interface to set free handicap.
    bool SetFreeHandicap(std::vector<std::string> movelist);

    // GTP interface to place free handicap.
    std::vector<int> PlaceFreeHandicap(int handicap);

    void SetHandicap(int handicap);

    // Place the handicap stone one the board. All Handicap() functions
    // should play the stones via this function.
    bool PlayHandicapStones(std::vector<int> movelist_vertex,
                            bool kata_like_handicap_style);

    // Compute black final score with Tromp Taylor rule.
    float GetFinalScore(float bonus = 0) const;

    // The safe area means both players do not need to play move in
    // it. It can be efficiently to end the a game if someone refuses
    // to play pass (or resign).
    std::vector<bool> GetStrictSafeArea() const;

    bool IsGameOver() const;
    bool IsSuperko() const;
    bool IsLegalMove(const int vertex) const;
    bool IsLegalMove(const int vertex, const int color) const;
    bool IsLegalMove(const int vertex, const int color,
                     std::function<bool(int, int)> AvoidToMove) const;

    // Compute ownership based on Tromp Taylor rule.
    std::vector<int> GetOwnership() const;
<<<<<<< HEAD
=======

    // Compute ownership based on Tromp Taylor rule but without
    // pass-dead and pass-alive area.
    std::vector<int> GetRawOwnership() const;
>>>>>>> cb1a402f

    // Remove the strings which is in the list. It will remove whole string
    // if one vertex is in the dead list.
    void RemoveDeadStrings(std::vector<int> &dead_list);

    int GetVertex(const int x, const int y) const;
    int GetIndex(const int x, const int y) const;
    int GetX(const int vtx) const;
    int GetY(const int vtx) const;
    int IndexToVertex(int idx) const;
    int VertexToIndex(int vtx) const;

    float GetKomi() const;
    int GetWinner() const;
    int GetHandicap() const;
    int GetMoveNumber() const;
    int GetBoardSize() const;
    int GetNumIntersections() const;
    int GetNumVertices() const;
    int GetToMove() const;
    int GetLastMove() const;
    int GetKoMove() const;
    int GetPasses() const;
    std::uint64_t GetKoHash() const;
    std::uint64_t GetHash() const;
    int GetPrisoner(const int color) const;
    int GetState(const int vtx) const;
    int GetState(const int x, const int y) const;
    int GetLiberties(const int vtx) const;
    std::vector<int> GetStringList(const int vtx) const;

    std::uint64_t ComputeSymmetryHash(const int symm) const;
    std::uint64_t ComputeSymmetryKoHash(const int symm) const;

    std::vector<int> GetAppendMoves(int color) const;
    std::shared_ptr<const Board> GetPastBoard(unsigned int p) const;
    const std::vector<std::shared_ptr<const Board>>& GetHistory() const;

    void PlayRandomMove();
    float GetGammaValue(const int vtx, const int color) const;
    std::vector<float> GetGammasPolicy(const int color) const;

    std::uint64_t GetMoveHash(const int vtx, const int color) const;

    void SetComment(std::string c);
    void RewriteComment(std::string c, size_t i);
    std::string GetComment(size_t i) const;

    float GetWave() const;
    float GetRule() const;

private:
    using VertexColor = std::pair<int, int>;

    // Play the move without pushing current board to the history.
    void PlayMoveFast(const int vtx, const int color);

    void PushComment();

    std::string GetStateString() const;

    std::vector<std::shared_ptr<const Board>> game_history_;

    std::vector<std::uint64_t> ko_hash_history_;

    std::vector<VertexColor> append_moves_;

    std::vector<std::string> comments_;

    // Comment for next move.
    std::string last_comment_;

    // The board handicap.
    int handicap_;

    // The komi integer part.
    int komi_integer_;

    // The half komi part.
    bool komi_half_;

    // True if the current komi is negtive.
    bool komi_negative_;

    int move_number_;

    std::uint64_t komi_hash_;

    int winner_;
};<|MERGE_RESOLUTION|>--- conflicted
+++ resolved
@@ -81,13 +81,6 @@
 
     // Compute ownership based on Tromp Taylor rule.
     std::vector<int> GetOwnership() const;
-<<<<<<< HEAD
-=======
-
-    // Compute ownership based on Tromp Taylor rule but without
-    // pass-dead and pass-alive area.
-    std::vector<int> GetRawOwnership() const;
->>>>>>> cb1a402f
 
     // Remove the strings which is in the list. It will remove whole string
     // if one vertex is in the dead list.
