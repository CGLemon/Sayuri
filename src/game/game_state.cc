#include "game/game_state.h"
#include "game/types.h"
#include "utils/splitter.h"
#include "utils/log.h"
#include "utils/random.h"
#include "utils/komi.h"
#include "utils/logits.h"
#include "pattern/pattern.h"
#include "pattern/gammas_dict.h"

#include <random>
#include <cmath>

void GameState::Reset(const int boardsize, const float komi) {
    board_.Reset(boardsize);
    SetKomi(komi);
    ko_hash_history_.clear();
    game_history_.clear();
    append_moves_.clear();
    comments_.clear();

    ko_hash_history_.emplace_back(GetKoHash());
    game_history_.emplace_back(std::make_shared<Board>(board_));
    comments_.emplace_back(std::string{});

    winner_ = kUndecide;
    handicap_ = 0;
    move_number_ = 0;
    last_comment_.clear();
}

void GameState::ClearBoard() {
    Reset(GetBoardSize(), GetKomi());
}

void GameState::PlayMoveFast(const int vtx, const int color) {
    if (vtx != kResign) {
        board_.PlayMoveAssumeLegal(vtx, color);
        move_number_++;
    }
}

bool GameState::AppendMove(const int vtx, const int color) {
    if (vtx == kResign || vtx == kPass) {
        return false;
    }
    if (move_number_ != 0) {
        ClearBoard(); // Besure sure that it is the first move.
    }

    if (IsLegalMove(vtx, color)) {
        board_.PlayMoveAssumeLegal(vtx, color);
        board_.SetToMove(kBlack);
        board_.SetLastMove(kNullVertex, kNullVertex);

        last_comment_.clear();
        move_number_ = 0;

        ko_hash_history_.clear();
        game_history_.clear();
        comments_.clear();

        ko_hash_history_.emplace_back(GetKoHash());
        game_history_.emplace_back(std::make_shared<Board>(board_));
        append_moves_.emplace_back(vtx, color);
        comments_.emplace_back(std::string{});

        return true;
    }
    return false;
}

bool GameState::PlayMove(const int vtx) {
    return PlayMove(vtx, GetToMove());
}

bool GameState::PlayMove(const int vtx, const int color) {
    if (vtx == kResign) {
        if (color == kBlack) {
            winner_ = kWhiteWon;
        } else {
            winner_ = kBlackWon;
        }
        return true;
    }

    if (IsLegalMove(vtx, color)) {
        board_.PlayMoveAssumeLegal(vtx, color);
        move_number_++;

        // Cut off unused history.
        ko_hash_history_.resize(move_number_);
        game_history_.resize(move_number_);
        comments_.resize(move_number_);

        ko_hash_history_.emplace_back(GetKoHash());
        game_history_.emplace_back(std::make_shared<Board>(board_));
        PushComment();

        return true;
    }
    return false;
}

bool GameState::UndoMove() {
    if (move_number_ >= 1) {
        // Cut off unused history.
        ko_hash_history_.resize(move_number_);
        game_history_.resize(move_number_);
        comments_.resize(move_number_);

        board_ = *game_history_[move_number_-1];

        winner_ = kUndecide;
        move_number_--;

        return true;
    }
    return false;
}

int GameState::TextToVertex(std::string text) const {
    if (text.size() < 2) {
        return kNullVertex;
    }

    if (text == "PASS" || text == "pass") {
        return kPass;
    } else if (text == "RESIGN" || text == "resign") {
        return kResign;
    }

    int x = -1;
    int y = -1;
    if (text[0] >= 'a' && text[0] <= 'z') {
        x = text[0] - 'a';
        if (text[0] >= 'i')
            x--;
    } else if (text[0] >= 'A' && text[0] <= 'Z') {
        x = text[0] - 'A';
        if (text[0] >= 'I')
            x--;
    }
    auto y_str = std::string{};
    auto skip = bool{false};
    std::for_each(std::next(std::begin(text), 1), std::end(text),
                      [&](const auto in) -> void {
                          if (skip) {
                              return;
                          }
                          if (in >= '0' && in <= '9') {
                              y_str += in;
                          } else {
                              y_str = std::string{};
                              skip = true;
                          }
                      });
    if (!y_str.empty()) {
        y = std::stoi(y_str) - 1;
    }

    if (x == -1 || y == -1) {
        return kNullVertex;
    }
    return board_.GetVertex(x, y);
}

int GameState::TextToColor(std::string text) const {
    auto lower = text;
    for (auto & c: lower) {
        c = std::tolower(c);
    }

    if (lower == "b" || lower == "black") {
        return kBlack;
    } else if (lower == "w" || lower == "white") {
        return kWhite;
    }
    return kInvalid;
}

std::string GameState::VertexToSgf(const int vtx) const {
    assert(vtx != kNullVertex);

    if (vtx == kPass || vtx == kResign) {
        return std::string{};
    }

    auto out = std::ostringstream{};    
    const auto x = GetX(vtx);
    const auto y = GetBoardSize() - GetY(vtx) - 1;

    if (x >= 26) {
        out << static_cast<char>(x - 26 + 'A');
    } else {
        out << static_cast<char>(x + 'a');
    }

    if (y >= 26) {
        out << static_cast<char>(y - 26 + 'A');
    } else {
        out << static_cast<char>(y + 'a');
    }

    return out.str();
}

std::string GameState::VertexToText(const int vtx) const {
    assert(vtx != kNullVertex);

    if (vtx == kPass) {
        return "pass";
    }
    if (vtx == kResign) {
        return "resign";
    }

    auto out = std::ostringstream{};    
    const auto x = GetX(vtx);
    const auto y = GetY(vtx);

    auto offset = 0;
    if (static_cast<char>(x + 'A') >= 'I') {
        offset = 1;
    }

    out << static_cast<char>(x + offset + 'A');
    out << y+1;

    return out.str();
}

bool GameState::PlayTextMove(std::string input) {
    int color = kInvalid;
    int vertex = kNullVertex;

    auto spt = Splitter(input);

    if (spt.GetCount() == 2) {
        const auto color_str = spt.GetWord(0)->Get<>();
        const auto vtx_str = spt.GetWord(1)->Get<>();
        color = TextToColor(color_str);
        vertex = TextToVertex(vtx_str);
    } else if (spt.GetCount() == 1) {
        const auto vtx_str = spt.GetWord(0)->Get<>();
        color = board_.GetToMove();
        vertex = TextToVertex(vtx_str);
    }

    if (color == kInvalid || vertex == kNullVertex) {
        return false;
    }

    return PlayMove(vertex, color);
}

void GameState::ShowMoveTypes(int vtx, int color) const {
    if (color == kBlack) {
        LOGGING << "Black ";
    } else {
        LOGGING << "White ";
    }
    LOGGING << VertexToText(vtx) << ' ' << board_.GetMoveTypesString(vtx, color) << '\n';
}

std::string GameState::GetStateString() const {
    auto out = std::ostringstream{};
    out << "{";
    out << "Next Player: ";
    if (GetToMove() == kBlack) {
        out << "Black";
    } else if (GetToMove() == kWhite) {
        out << "White";
    } else {
        out << "Error";
    }
    out << ", ";
    out << "Move Number: " << move_number_ << ", ";
    out << "Komi: " << GetKomi() << ", ";
    out << "Board Size: " << GetBoardSize() << ", ";
    out << "Handicap: " << GetHandicap();

    out << "}" << std::endl;
    return out.str();
}

void GameState::ShowBoard() const {
    LOGGING << board_.GetBoardString(board_.GetLastMove(), true);
    LOGGING << GetStateString();
}

void GameState::SetWinner(GameResult result) {
    winner_ = result;
}

void GameState::SetKomi(float komi) {
    bool negative = komi < 0.f;
    if (negative) {
        komi = -komi;
    }

    int integer_part = static_cast<int>(komi);
    float float_part = komi - static_cast<float>(integer_part);

    if (IsSameKomi(float_part, 0.f)) {
        komi_half_ = false;
    } else if (IsSameKomi(float_part, 0.5f)) {
        komi_half_ = true;
    } else {
        LOGGING << "Only accept for integer komi or half komi." << std::endl;
        return;
    }

    komi_negative_ = negative;
    komi_integer_ = integer_part;

    komi_hash_ = Zobrist::kKomi[komi_integer_];
    if (komi_negative_) {
        komi_hash_ ^= Zobrist::kNegativeKomi;
    }
    if (komi_half_) {
        komi_hash_ ^= Zobrist::kHalfKomi;
    }
}

void GameState::SetToMove(const int color) {
    board_.SetToMove(color);
}

void GameState::SetHandicap(int handicap) {
    handicap_ = handicap;
}

bool GameState::IsGameOver() const {
    return winner_ != kUndecide || GetPasses() >= 2;
}

bool GameState::IsSuperko() const {
    // this function is for go game, do nothing special in othello game
    return false;
}

bool GameState::IsLegalMove(const int vertex) const {
    return board_.IsLegalMove(vertex, GetToMove());
}

bool GameState::IsLegalMove(const int vertex, const int color) const {
    return board_.IsLegalMove(vertex, color);
}

bool GameState::IsLegalMove(const int vertex, const int color,
                            std::function<bool(int, int)> AvoidToMove) const {
    return board_.IsLegalMove(vertex, color, AvoidToMove);
}

bool GameState::SetFixdHandicap(int handicap) {
    if (handicap > 4 || handicap <= 0) {
        return false;
    }

<<<<<<< HEAD
    int board_size = GetBoardSize();

    switch (handicap) {
        case 4: AppendMove(GetVertex(0,board_size-1), kBlack);
        case 3: AppendMove(GetVertex(board_size-1,0), kBlack);
        case 2: AppendMove(GetVertex(board_size-1,board_size-1), kBlack);
        case 1: AppendMove(GetVertex(0,0), kBlack);
        default: ;
    }

=======
    auto movelist_vertex = std::vector<int>{};

    if (handicap >= 2) {
        movelist_vertex.emplace_back(GetVertex(low, low));
        movelist_vertex.emplace_back(GetVertex(high, high));
    }

    if (handicap >= 3) {
        movelist_vertex.emplace_back(GetVertex(high, low));
    }

    if (handicap >= 4) {
        movelist_vertex.emplace_back(GetVertex(low, high));
    }

    if (handicap >= 5 && handicap % 2 == 1) {
        movelist_vertex.emplace_back(GetVertex(mid, mid));
    }

    if (handicap >= 6) {
        movelist_vertex.emplace_back(GetVertex(low, mid));
        movelist_vertex.emplace_back(GetVertex(high, mid));
    }

    if (handicap >= 8) {
        movelist_vertex.emplace_back(GetVertex(mid, low));
        movelist_vertex.emplace_back(GetVertex(mid, high));
    }

    PlayHandicapStones(movelist_vertex, true);

>>>>>>> f0eab38c
    return true;
}

bool GameState::SetFreeHandicap(std::vector<std::string> movelist) {
    auto movelist_vertex = std::vector<int>(movelist.size());
    std::transform(std::begin(movelist), std::end(movelist), std::begin(movelist_vertex),
                       [this](auto text){
                           return TextToVertex(text);
                       }
                   );
    return PlayHandicapStones(movelist_vertex, true);
}

std::vector<int> GameState::PlaceFreeHandicap(int handicap) {
    auto stones_list = std::vector<int>{};
    if (SetFixdHandicap(handicap)) {
        const int board_size = GetBoardSize();
        for (int x = 0; x < board_size; ++x) {
            for (int y = 0; y < board_size; ++y) {
                const auto vtx = GetVertex(x, y);
                if (GetState(vtx) == kBlack) {
                    stones_list.emplace_back(vtx);
                }
            }
        }
    }
    return stones_list;
}

bool GameState::PlayHandicapStones(std::vector<int> movelist_vertex,
                                   bool kata_like_handicap_style) {
    auto fork_state = *this;
    fork_state.ClearBoard();

    const int size = movelist_vertex.size();

    for (int i = 0; i < size; ++i) {
        const auto vtx = movelist_vertex[i];
        if (fork_state.IsLegalMove(vtx, kBlack)) {
            if (i == size-1 && kata_like_handicap_style) {
                // The last handicap move is not appending move
                // in the KataGo's SGF.
                fork_state.PlayMove(vtx, kBlack);
            } else {
                fork_state.AppendMove(vtx, kBlack);
            }
        } else {
            return false;
        }
    }

    // Legal status. Copy the status.
    *this = fork_state;

    SetHandicap(movelist_vertex.size());
    SetToMove(kWhite);

    return true;
}

std::vector<int> GameState::GetOwnership() const {
    auto res = std::vector<int>(GetNumIntersections(), kInvalid);

    board_.ComputeScoreArea(res);

    return res;
}

std::vector<int> GameState::GetRawOwnership() const {
    auto res = std::vector<int>(GetNumIntersections(), kInvalid);

    board_.ComputeReachArea(res);

    return res;
}

void GameState::FillRandomMove() {
    // this function is for go game, do nothing special in othello game
    PlayRandomMove();
}

void GameState::PlayRandomMove() {
    // this function is for go game, do nothing special in othello game

    auto list = std::vector<int>{};
    auto board_size = GetBoardSize();

    for (int y = 0; y < board_size; ++y) {
        for (int x = 0; x < board_size; ++x) {
            int vtx = GetVertex(x,y);
            if (IsLegalMove(vtx)) {
                list.emplace_back(vtx);
            }
        }
    }

    auto vtx = list[ Random<kXoroShiro128Plus>::Get().Generate() % list.size() ];

    PlayMoveFast(vtx, GetToMove());
}

float GameState::GetGammaValue(const int, const int) const {
    // this function is for go game, do nothing special in othello game
    return 1.0f;
}

std::vector<float> GameState::GetGammasPolicy(const int color) const {
    auto num_intersections = GetNumIntersections();
    auto board_size = GetBoardSize();

    auto policy = std::vector<float>(num_intersections, 0);
    auto acc = 0.f;

    for (int idx = 0; idx < num_intersections; ++idx) {
        const auto x = idx % board_size;
        const auto y = idx / board_size;
        const auto vtx = GetVertex(x,y);

        const auto gval = GetGammaValue(vtx, color);
        policy[idx] = gval;
        acc += gval;
    }

    for (int idx = 0; idx < num_intersections; ++idx) {
        policy[idx] /= acc;
    } 

    return policy;
}

std::vector<int> GameState::GetOwnershipAndRemovedDeadStrings(int) const {
    // this function is for go game, do nothing special in othello game
    return GetOwnership();
}

std::vector<int> GameState::MarKDeadStrings(int) const {
    // this function is for go game, do nothing special in othello game
    return std::vector<int>{};
}

void GameState::RemoveDeadStrings(int) {
    // this function is for go game, do nothing special in othello game
}

void GameState::RemoveDeadStrings(std::vector<int> &) {
    // this function is for go game, do nothing special in othello game
}

float GameState::GetFinalScore(float bonus) const {
    return board_.ComputeFinalScore(GetKomi() - bonus);
}

int GameState::GetVertex(const int x, const int y) const {
    return board_.GetVertex(x, y);
}

int GameState::GetIndex(const int x, const int y) const {
    return board_.GetIndex(x, y);
}

int GameState::GetX(const int vtx) const {
    return board_.GetX(vtx);
}

int GameState::GetY(const int vtx) const {
    return board_.GetY(vtx);
}

int GameState::IndexToVertex(int idx) const {
    return board_.IndexToVertex(idx);
}

int GameState::VertexToIndex(int vtx) const {
    return board_.VertexToIndex(vtx);
}

float GameState::GetKomi() const {
    float komi = static_cast<float>(komi_integer_) +
                     static_cast<float>(komi_half_) * 0.5f;
    if (komi_negative_) {
        komi = -komi;
    }
    return komi;
}

int GameState::GetWinner() const {
    return winner_;
}

int GameState::GetHandicap() const {
    return handicap_;
}

int GameState::GetPrisoner(const int) const {
    // this function is for go game, do nothing special in othello game
    return 0;
}

int GameState::GetMoveNumber() const {
    return move_number_;
}

int GameState::GetBoardSize() const {
    return board_.GetBoardSize();
}

int GameState::GetNumIntersections() const {
    return board_.GetNumIntersections();
}

int GameState::GetNumVertices() const {
    return board_.GetNumVertices();
}

int GameState::GetToMove() const {
    return board_.GetToMove();
}

int GameState::GetLastMove() const {
    return board_.GetLastMove();
}

int GameState::GetKoMove() const {
    // this function is for go game, do nothing special in othello game
    return kNullVertex;
}

int GameState::GetPasses() const {
    return board_.GetPasses();
}

std::uint64_t GameState::GetKoHash() const {
    // this function is for go game, do nothing special in othello game
    return board_.GetHash();
}

std::uint64_t GameState::GetHash() const {
    return board_.GetHash() ^ komi_hash_;
}

std::uint64_t GameState::GetMoveHash(const int vtx, const int color) const {
    return board_.GetMoveHash(vtx, color);
}

int GameState::GetState(const int vtx) const {
    return board_.GetState(vtx);
}

int GameState::GetState(const int x, const int y) const {
    return board_.GetState(x, y);
}

int GameState::GetLiberties(const int) const {
    // this function is for go game, do nothing special in othello game
    return 0;
}

std::vector<int> GameState::GetAppendMoves(int color) const {
    auto move_list = std::vector<int>{};
    for (const auto &m : append_moves_) {
        if (m.second == color) move_list.emplace_back(m.first);
    }
    return move_list;
}

std::shared_ptr<const Board> GameState::GetPastBoard(unsigned int p) const {
    assert(p <= (unsigned)move_number_);
    return game_history_[(unsigned)move_number_ - p];
}

const std::vector<std::shared_ptr<const Board>>& GameState::GetHistory() const {
    return game_history_;
}

std::vector<int> GameState::GetStringList(const int vtx) const {
    // this function is for go game, do nothing special in othello game
    return std::vector<int>{vtx};
}

std::vector<bool> GameState::GetStrictSafeArea() const {
    // this function is for go game, do nothing special in othello game
    return std::vector<bool>(GetNumIntersections(), false);
}

int GameState::GetFirstPassColor() const {
    for (auto &board : game_history_) {
        if (board->GetLastMove() == kPass) {
            return !(board->GetToMove());
        }
    }
    return kInvalid;
}

std::uint64_t GameState::ComputeSymmetryHash(const int symm) const {
    return board_.ComputeSymmetryHash(symm) ^ komi_hash_;
}

std::uint64_t GameState::ComputeSymmetryKoHash(const int symm) const {
    return ComputeSymmetryHash(symm);
}

void GameState::SetComment(std::string c) {
    last_comment_ = c;
}

void GameState::RewriteComment(std::string c, size_t i) {
    if (i < comments_.size()) {
        comments_[i] = c;
    }
}

std::string GameState::GetComment(size_t i) const {
    if (i >= comments_.size()) {
        return std::string{};
    }
    return comments_[i];
}

void GameState::PushComment() {
    comments_.emplace_back(last_comment_);
    last_comment_.clear();
}

float GameState::GetWave() const {
    float curr_komi = GetKomi();
    if (GetToMove() == kWhite) {
        curr_komi = 0.f - curr_komi;
    }

    bool is_board_area_even = (GetNumIntersections()) % 2 == 0;

    // Find the difference between the komi viewed from our perspective and
    // the nearest drawable komi below it.
    float komi_floor;
    if (is_board_area_even) {
        komi_floor = std::floor(curr_komi / 2.0f) * 2.0f;
    } else {
        komi_floor = std::floor((curr_komi-1.0f) / 2.0f) * 2.0f + 1.0f;
    }

    // Cap just in case we have floating point weirdness.
    float delta = curr_komi - komi_floor;
    delta = std::max(delta, 0.f);
    delta = std::min(delta, 2.f);

    // Create the triangle wave based on the difference.
    float wave;
    if (delta < 0.5f) {
        wave = delta;
    } else if (delta < 1.5f) {
        wave = 1.f - delta;
    } else {
        wave = delta - 2.f;
    }
    return wave;
}

float GameState::GetRule() const {
    return 0.f;
}

bool GameState::IsNeighborColor(const int vtx, const int color) const {
    return board_.IsNeighborColor(vtx, color);
}<|MERGE_RESOLUTION|>--- conflicted
+++ resolved
@@ -358,7 +358,6 @@
         return false;
     }
 
-<<<<<<< HEAD
     int board_size = GetBoardSize();
 
     switch (handicap) {
@@ -369,39 +368,6 @@
         default: ;
     }
 
-=======
-    auto movelist_vertex = std::vector<int>{};
-
-    if (handicap >= 2) {
-        movelist_vertex.emplace_back(GetVertex(low, low));
-        movelist_vertex.emplace_back(GetVertex(high, high));
-    }
-
-    if (handicap >= 3) {
-        movelist_vertex.emplace_back(GetVertex(high, low));
-    }
-
-    if (handicap >= 4) {
-        movelist_vertex.emplace_back(GetVertex(low, high));
-    }
-
-    if (handicap >= 5 && handicap % 2 == 1) {
-        movelist_vertex.emplace_back(GetVertex(mid, mid));
-    }
-
-    if (handicap >= 6) {
-        movelist_vertex.emplace_back(GetVertex(low, mid));
-        movelist_vertex.emplace_back(GetVertex(high, mid));
-    }
-
-    if (handicap >= 8) {
-        movelist_vertex.emplace_back(GetVertex(mid, low));
-        movelist_vertex.emplace_back(GetVertex(mid, high));
-    }
-
-    PlayHandicapStones(movelist_vertex, true);
-
->>>>>>> f0eab38c
     return true;
 }
 
@@ -470,14 +436,6 @@
     return res;
 }
 
-std::vector<int> GameState::GetRawOwnership() const {
-    auto res = std::vector<int>(GetNumIntersections(), kInvalid);
-
-    board_.ComputeReachArea(res);
-
-    return res;
-}
-
 void GameState::FillRandomMove() {
     // this function is for go game, do nothing special in othello game
     PlayRandomMove();
@@ -726,43 +684,10 @@
 }
 
 float GameState::GetWave() const {
-    float curr_komi = GetKomi();
-    if (GetToMove() == kWhite) {
-        curr_komi = 0.f - curr_komi;
-    }
-
-    bool is_board_area_even = (GetNumIntersections()) % 2 == 0;
-
-    // Find the difference between the komi viewed from our perspective and
-    // the nearest drawable komi below it.
-    float komi_floor;
-    if (is_board_area_even) {
-        komi_floor = std::floor(curr_komi / 2.0f) * 2.0f;
-    } else {
-        komi_floor = std::floor((curr_komi-1.0f) / 2.0f) * 2.0f + 1.0f;
-    }
-
-    // Cap just in case we have floating point weirdness.
-    float delta = curr_komi - komi_floor;
-    delta = std::max(delta, 0.f);
-    delta = std::min(delta, 2.f);
-
-    // Create the triangle wave based on the difference.
-    float wave;
-    if (delta < 0.5f) {
-        wave = delta;
-    } else if (delta < 1.5f) {
-        wave = 1.f - delta;
-    } else {
-        wave = delta - 2.f;
-    }
-    return wave;
+    // not for othello game...
+    return 0.f;
 }
 
 float GameState::GetRule() const {
     return 0.f;
-}
-
-bool GameState::IsNeighborColor(const int vtx, const int color) const {
-    return board_.IsNeighborColor(vtx, color);
 }