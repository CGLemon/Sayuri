--- conflicted
+++ resolved
@@ -438,20 +438,6 @@
     return res;
 }
 
-<<<<<<< HEAD
-void GameState::FillRandomMove() {
-    // this function is for go game, do nothing special in othello game
-    PlayRandomMove();
-=======
-std::vector<int> GameState::GetRawOwnership() const {
-    auto res = std::vector<int>(GetNumIntersections(), kInvalid);
-
-    board_.ComputeReachArea(res);
-
-    return res;
->>>>>>> cb1a402f
-}
-
 void GameState::PlayRandomMove() {
     // this function is for go game, do nothing special in othello game
 
@@ -467,15 +453,7 @@
         }
     }
 
-<<<<<<< HEAD
     auto vtx = list[ Random<kXoroShiro128Plus>::Get().Generate() % list.size() ];
-=======
-    // there is no legal move
-    if (legal_moves.empty()) {
-        PlayMoveFast(kPass, color);
-        return;
-    }
->>>>>>> cb1a402f
 
     PlayMoveFast(vtx, GetToMove());
 }
@@ -502,34 +480,7 @@
         acc += gval;
     }
 
-    for (int idx = 0; idx < num_intersections; ++idx) {
-        policy[idx] /= acc;
-    } 
-
-<<<<<<< HEAD
-    return policy;
-}
-
-std::vector<int> GameState::GetOwnershipAndRemovedDeadStrings(int) const {
-    // this function is for go game, do nothing special in othello game
-    return GetOwnership();
-}
-
-std::vector<int> GameState::MarKDeadStrings(int) const {
-    // this function is for go game, do nothing special in othello game
-    return std::vector<int>{};
-}
-
-void GameState::RemoveDeadStrings(int) {
-    // this function is for go game, do nothing special in othello game
-}
-
-void GameState::RemoveDeadStrings(std::vector<int> &) {
-    // this function is for go game, do nothing special in othello game
-=======
-void GameState::RemoveDeadStrings(std::vector<int> &dead_list) {
-    board_.RemoveMarkedStrings(dead_list);
->>>>>>> cb1a402f
+    return Softmax(policy, 1.f);
 }
 
 float GameState::GetFinalScore(float bonus) const {
