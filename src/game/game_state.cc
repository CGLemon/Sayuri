#include "game/game_state.h"
#include "game/types.h"
#include "utils/splitter.h"
#include "utils/log.h"
#include "utils/random.h"
#include "utils/komi.h"
#include "utils/logits.h"
#include "pattern/pattern.h"
#include "pattern/gammas_dict.h"

#include <random>
#include <cmath>

void GameState::Reset(const int boardsize, const float komi) {
    board_.Reset(boardsize);
    SetKomi(komi);
    ko_hash_history_.clear();
    game_history_.clear();
    append_moves_.clear();
    comments_.clear();

    ko_hash_history_.emplace_back(GetKoHash());
    game_history_.emplace_back(std::make_shared<Board>(board_));
    comments_.emplace_back(std::string{});

    winner_ = kUndecide;
    handicap_ = 0;
    move_number_ = 0;
    last_comment_.clear();
}

void GameState::ClearBoard() {
    Reset(GetBoardSize(), GetKomi());
}

void GameState::PlayMoveFast(const int vtx, const int color) {
    if (vtx != kResign) {
        board_.PlayMoveAssumeLegal(vtx, color);
        move_number_++;
    }
}

bool GameState::AppendMove(const int vtx, const int color) {
    if (vtx == kResign || vtx == kPass) {
        return false;
    }
    if (move_number_ != 0) {
        ClearBoard(); // Besure sure that it is the first move.
    }

    if (IsLegalMove(vtx, color)) {
        board_.PlayMoveAssumeLegal(vtx, color);
        board_.SetToMove(kBlack);
        board_.SetLastMove(kNullVertex, kNullVertex);

        last_comment_.clear();
        move_number_ = 0;

        ko_hash_history_.clear();
        game_history_.clear();
        comments_.clear();

        ko_hash_history_.emplace_back(GetKoHash());
        game_history_.emplace_back(std::make_shared<Board>(board_));
        append_moves_.emplace_back(vtx, color);
        comments_.emplace_back(std::string{});

        return true;
    }
    return false;
}

bool GameState::PlayMove(const int vtx) {
    return PlayMove(vtx, GetToMove());
}

bool GameState::PlayMove(const int vtx, const int color) {
    if (vtx == kResign) {
        if (color == kBlack) {
            winner_ = kWhiteWon;
        } else {
            winner_ = kBlackWon;
        }
        return true;
    }

    if (IsLegalMove(vtx, color)) {
        board_.PlayMoveAssumeLegal(vtx, color);
        move_number_++;

        // Cut off unused history.
        ko_hash_history_.resize(move_number_);
        game_history_.resize(move_number_);
        comments_.resize(move_number_);

        ko_hash_history_.emplace_back(GetKoHash());
        game_history_.emplace_back(std::make_shared<Board>(board_));
        PushComment();

        return true;
    }
    return false;
}

bool GameState::UndoMove() {
    if (move_number_ >= 1) {
        // Cut off unused history.
        ko_hash_history_.resize(move_number_);
        game_history_.resize(move_number_);
        comments_.resize(move_number_);

        board_ = *game_history_[move_number_-1];

        winner_ = kUndecide;
        move_number_--;

        return true;
    }
    return false;
}

int GameState::TextToVertex(std::string text) const {
    if (text.size() < 2) {
        return kNullVertex;
    }

    if (text == "PASS" || text == "pass") {
        return kPass;
    } else if (text == "RESIGN" || text == "resign") {
        return kResign;
    }

    int x = -1;
    int y = -1;
    if (text[0] >= 'a' && text[0] <= 'z') {
        x = text[0] - 'a';
        if (text[0] >= 'i')
            x--;
    } else if (text[0] >= 'A' && text[0] <= 'Z') {
        x = text[0] - 'A';
        if (text[0] >= 'I')
            x--;
    }
    auto y_str = std::string{};
    auto skip = bool{false};
    std::for_each(std::next(std::begin(text), 1), std::end(text),
                      [&](const auto in) -> void {
                          if (skip) {
                              return;
                          }
                          if (in >= '0' && in <= '9') {
                              y_str += in;
                          } else {
                              y_str = std::string{};
                              skip = true;
                          }
                      });
    if (!y_str.empty()) {
        y = std::stoi(y_str) - 1;
    }

    if (x == -1 || y == -1) {
        return kNullVertex;
    }
    return board_.GetVertex(x, y);
}

int GameState::TextToColor(std::string text) const {
    auto lower = text;
    for (auto & c: lower) {
        c = std::tolower(c);
    }

    if (lower == "b" || lower == "black") {
        return kBlack;
    } else if (lower == "w" || lower == "white") {
        return kWhite;
    }
    return kInvalid;
}

std::string GameState::VertexToSgf(const int vtx) const {
    assert(vtx != kNullVertex);

    if (vtx == kPass || vtx == kResign) {
        return std::string{};
    }

    auto out = std::ostringstream{};    
    const auto x = GetX(vtx);
    const auto y = GetBoardSize() - GetY(vtx) - 1;

    if (x >= 26) {
        out << static_cast<char>(x - 26 + 'A');
    } else {
        out << static_cast<char>(x + 'a');
    }

    if (y >= 26) {
        out << static_cast<char>(y - 26 + 'A');
    } else {
        out << static_cast<char>(y + 'a');
    }

    return out.str();
}

std::string GameState::VertexToText(const int vtx) const {
    assert(vtx != kNullVertex);

    if (vtx == kPass) {
        return "pass";
    }
    if (vtx == kResign) {
        return "resign";
    }

    auto out = std::ostringstream{};    
    const auto x = GetX(vtx);
    const auto y = GetY(vtx);

    auto offset = 0;
    if (static_cast<char>(x + 'A') >= 'I') {
        offset = 1;
    }

    out << static_cast<char>(x + offset + 'A');
    out << y+1;

    return out.str();
}

bool GameState::PlayTextMove(std::string input) {
    int color = kInvalid;
    int vertex = kNullVertex;

    auto spt = Splitter(input);

    if (spt.GetCount() == 2) {
        const auto color_str = spt.GetWord(0)->Get<>();
        const auto vtx_str = spt.GetWord(1)->Get<>();
        color = TextToColor(color_str);
        vertex = TextToVertex(vtx_str);
    } else if (spt.GetCount() == 1) {
        const auto vtx_str = spt.GetWord(0)->Get<>();
        color = board_.GetToMove();
        vertex = TextToVertex(vtx_str);
    }

    if (color == kInvalid || vertex == kNullVertex) {
        return false;
    }

    return PlayMove(vertex, color);
}

void GameState::ShowMoveTypes(int vtx, int color) const {
    if (color == kBlack) {
        LOGGING << "Black ";
    } else {
        LOGGING << "White ";
    }
    LOGGING << VertexToText(vtx) << ' ' << board_.GetMoveTypesString(vtx, color) << '\n';
}

std::string GameState::GetStateString() const {
    auto out = std::ostringstream{};
    out << "{";
    out << "Next Player: ";
    if (GetToMove() == kBlack) {
        out << "Black";
    } else if (GetToMove() == kWhite) {
        out << "White";
    } else {
        out << "Error";
    }
    out << ", ";
    out << "Move Number: " << move_number_ << ", ";
    out << "Komi: " << GetKomi() << ", ";
    out << "Board Size: " << GetBoardSize() << ", ";
    out << "Handicap: " << GetHandicap();

    out << "}" << std::endl;
    return out.str();
}

void GameState::ShowBoard() const {
    LOGGING << board_.GetBoardString(board_.GetLastMove(), true);
    LOGGING << GetStateString();
}

void GameState::SetWinner(GameResult result) {
    winner_ = result;
}

void GameState::SetKomi(float komi) {
    bool negative = komi < 0.f;
    if (negative) {
        komi = -komi;
    }

    int integer_part = static_cast<int>(komi);
    float float_part = komi - static_cast<float>(integer_part);

    if (IsSameKomi(float_part, 0.f)) {
        komi_half_ = false;
    } else if (IsSameKomi(float_part, 0.5f)) {
        komi_half_ = true;
    } else {
        LOGGING << "Only accept for integer komi or half komi." << std::endl;
        return;
    }

    komi_negative_ = negative;
    komi_integer_ = integer_part;

    komi_hash_ = Zobrist::kKomi[komi_integer_];
    if (komi_negative_) {
        komi_hash_ ^= Zobrist::kNegativeKomi;
    }
    if (komi_half_) {
        komi_hash_ ^= Zobrist::kHalfKomi;
    }
}

void GameState::SetToMove(const int color) {
    board_.SetToMove(color);
}

void GameState::SetHandicap(int handicap) {
    handicap_ = handicap;
}

bool GameState::IsGameOver() const {
    return winner_ != kUndecide || GetPasses() >= 2;
}

bool GameState::IsSuperko() const {
    auto first = std::crbegin(ko_hash_history_);
    auto last = std::crend(ko_hash_history_);

    auto res = std::find(++first, last, GetKoHash());

    return res != last;
}

bool GameState::IsLegalMove(const int vertex) const {
    return board_.IsLegalMove(vertex, GetToMove());
}

bool GameState::IsLegalMove(const int vertex, const int color) const {
    return board_.IsLegalMove(vertex, color);
}

bool GameState::IsLegalMove(const int vertex, const int color,
                            std::function<bool(int, int)> AvoidToMove) const {
    return board_.IsLegalMove(vertex, color, AvoidToMove);
}

bool GameState::SetFixdHandicap(int handicap) {
    const auto ValidHandicap = [](int bsize, int handicap) {
        if (handicap < 2 || handicap > 9) {
            return false;
        }
        if (bsize % 2 == 0 && handicap > 4) {
            return false;
        }
        if (bsize == 7 && handicap > 4) {
            return false;
        }
        if (bsize < 7 && handicap > 0) {
            return false;
        }
        return true;
    };

    const int board_size = GetBoardSize();
    const int high = board_size >= 13 ? 3 : 2;
    const int mid = board_size / 2;
    const int low = board_size - 1 - high;

    if (!ValidHandicap(board_size, handicap)) {
        return false;
    }

    auto movelist_vertex = std::vector<int>{};

    if (handicap >= 2) {
        movelist_vertex.emplace_back(GetVertex(low, low));
        movelist_vertex.emplace_back(GetVertex(high, high));
    }

    if (handicap >= 3) {
        movelist_vertex.emplace_back(GetVertex(high, low));
    }

    if (handicap >= 4) {
        movelist_vertex.emplace_back(GetVertex(low, high));
    }

    if (handicap >= 5 && handicap % 2 == 1) {
        movelist_vertex.emplace_back(GetVertex(mid, mid));
    }

    if (handicap >= 6) {
        movelist_vertex.emplace_back(GetVertex(low, mid));
        movelist_vertex.emplace_back(GetVertex(high, mid));
    }

    if (handicap >= 8) {
        movelist_vertex.emplace_back(GetVertex(mid, low));
        movelist_vertex.emplace_back(GetVertex(mid, high));
    }

    PlayHandicapStones(movelist_vertex, true);

    return true;
}

bool GameState::SetFreeHandicap(std::vector<std::string> movelist) {
    auto movelist_vertex = std::vector<int>(movelist.size());
    std::transform(std::begin(movelist), std::end(movelist), std::begin(movelist_vertex),
                       [this](auto text){
                           return TextToVertex(text);
                       }
                   );
    return PlayHandicapStones(movelist_vertex, true);
}

std::vector<int> GameState::PlaceFreeHandicap(int handicap) {
    auto stones_list = std::vector<int>{};
    if (SetFixdHandicap(handicap)) {
        const int board_size = GetBoardSize();
        for (int x = 0; x < board_size; ++x) {
            for (int y = 0; y < board_size; ++y) {
                const auto vtx = GetVertex(x, y);
                if (GetState(vtx) == kBlack) {
                    stones_list.emplace_back(vtx);
                }
            }
        }
    }
    return stones_list;
}

bool GameState::PlayHandicapStones(std::vector<int> movelist_vertex,
                                   bool kata_like_handicap_style) {
    auto fork_state = *this;
    fork_state.ClearBoard();

    const int size = movelist_vertex.size();

    for (int i = 0; i < size; ++i) {
        const auto vtx = movelist_vertex[i];
        if (fork_state.IsLegalMove(vtx, kBlack)) {
            if (i == size-1 && kata_like_handicap_style) {
                // The last handicap move is not appending move
                // in the KataGo's SGF.
                fork_state.PlayMove(vtx, kBlack);
            } else {
                fork_state.AppendMove(vtx, kBlack);
            }
        } else {
            return false;
        }
    }

    // Legal status. Copy the status.
    *this = fork_state;

    SetHandicap(movelist_vertex.size());
    SetToMove(kWhite);

    return true;
}

std::vector<int> GameState::GetOwnership() const {
    auto res = std::vector<int>(GetNumIntersections(), kInvalid);

    board_.ComputeScoreArea(res);

    return res;
}

std::vector<int> GameState::GetRawOwnership() const {
    auto res = std::vector<int>(GetNumIntersections(), kInvalid);

    board_.ComputeReachArea(res);

    return res;
}

void GameState::FillRandomMove() {
    const int color = GetToMove();
    const int empty_cnt = board_.GetEmptyCount();
    const int rand = Random<>::Get().Generate() % empty_cnt;
    int select_move = kPass;

    auto filled_area = std::vector<int>(GetNumIntersections(), kInvalid);
    auto safe_area = std::vector<bool>(GetNumIntersections(), false);

    board_.ComputeScoreArea(filled_area);
    board_.ComputeSafeArea(safe_area, true);

    for (int i = 0; i < empty_cnt; ++i) {
        const auto rand_pick = (rand + i) % empty_cnt;
        const auto vtx = board_.GetEmpty(rand_pick);

        if (!IsLegalMove(vtx, color)) {
            continue;
        }
        auto x = GetX(vtx);
        auto y = GetY(vtx);

        if (safe_area[GetIndex(x, y)]) {
            continue;
        }

        if (board_.IsCaptureMove(vtx, color)) {
            select_move = vtx;
            break;
        }
    }

    for (int i = 0; i < empty_cnt; ++i) {
        if (select_move != kPass) break;

        const auto rand_pick = (rand + i) % empty_cnt;
        const auto vtx = board_.GetEmpty(rand_pick);

        if (!IsLegalMove(vtx, color)) {
            continue;
        }

        if (board_.IsRealEye(vtx, color)) {
            continue;
        }

        auto x = GetX(vtx);
        auto y = GetY(vtx);

        if (safe_area[GetIndex(x, y)]) {
            continue;
        }

        if (board_.IsSimpleEye(vtx, color) &&
                !board_.IsCaptureMove(vtx, color) &&
                !board_.IsEscapeMove(vtx, color)) {
            continue;
        }

        if (filled_area[GetIndex(x, y)] != kEmpty) {
            continue;
        }

        select_move = vtx;
    }

    PlayMoveFast(select_move, color);
}

void GameState::PlayRandomMove() {
    auto candidate_moves = std::vector<int>{};
    const int color = GetToMove();

    board_.GenerateCandidateMoves(candidate_moves, color);
    std::shuffle(std::begin(candidate_moves),
                     std::end(candidate_moves),
                     Random<>::Get());

    if (Random<>::Get().Roulette<10000>(0.90f)) {
        // ~90%: capture
        for (const auto vtx : candidate_moves) {
            if (board_.IsCaptureMove(vtx, color)) {
                PlayMoveFast(vtx, color);
                return;
            }
        }
    }
    if (Random<>::Get().Roulette<10000>(0.95f)) {
        // ~95%: pattern3
        for (const auto vtx : candidate_moves) {
            if (board_.MatchPattern3(vtx) &&
                    !board_.IsSelfAtariMove(vtx, color)) {
                PlayMoveFast(vtx, color);
                return;
            }
        }
    }
    if (Random<>::Get().Roulette<10000>(0.90f)) {
        // ~90%: atari
        for (const auto vtx : candidate_moves) {
            if (board_.IsAtariMove(vtx, color) &&
                    !board_.IsSelfAtariMove(vtx, color)) {
                PlayMoveFast(vtx, color);
                return;
            }
        }
    }
    if (Random<>::Get().Roulette<10000>(0.90f)) {
        // ~90%: escape
        for (const auto vtx : candidate_moves) {
            if (board_.IsEscapeMove(vtx, color) &&
                    !board_.IsSelfAtariMove(vtx, color)) {
                PlayMoveFast(vtx, color);
                return;
            }
        }
    }

    // gather the legal moves
    const int empty_cnt = board_.GetEmptyCount();
    auto legal_moves = std::vector<int>{};

    for (int i = 0; i < empty_cnt; ++i) {
        const auto vtx = board_.GetEmpty(i);

        if (IsLegalMove(vtx, color) &&
                !(board_.IsSimpleEye(vtx, color) &&
                     !board_.IsCaptureMove(vtx, color)&&
                     !board_.IsEscapeMove(vtx, color))) {
            legal_moves.emplace_back(vtx);
        }
    }

    // there is no legal moves
    if (legal_moves.empty()) {
        PlayMoveFast(kPass, color);
        return;
    }

    int selected = Random<>::Get().Generate() % legal_moves.size();
    PlayMoveFast(legal_moves[selected], color);
}

float GameState::GetGammaValue(const int vtx, const int color) const {
    if (board_.GetState(vtx) != kEmpty) {
        return 0.f;
    }

    float val = 1.f;

    std::uint64_t hash = 0ULL;
    float gamma = 0.f;

    for (int d = 2; d < kMaxPatternDist+1; ++d) {
        hash = board_.GetSurroundPatternHash(hash, vtx, color, d);

        if (GammasDict::Get().ProbePattern(hash, gamma)) {
            val *= gamma;
        }
    }

    for (int i = 0; i < Board::GetMaxFeatures(); ++i) {
        if (board_.GetFeatureWrapper(i, vtx, color, hash)) {
            if (GammasDict::Get().ProbeFeature(hash, gamma)) {
                val *= gamma;
            }
        }
    }

    return val;
}

std::vector<float> GameState::GetGammasPolicy(const int color) const {
    auto num_intersections = GetNumIntersections();
    auto board_size = GetBoardSize();

    auto policy = std::vector<float>(num_intersections, 0);

    for (int idx = 0; idx < num_intersections; ++idx) {
        const auto x = idx % board_size;
        const auto y = idx / board_size;
        const auto vtx = GetVertex(x,y);

        const auto gval = GetGammaValue(vtx, color);
        policy[idx] = std::log(gval);
    }

    return Softmax(policy, 1.f);
}

std::vector<int> GameState::GetOwnershipAndRemovedDeadStrings(int playouts) const {
    auto fork_state = *this;
    fork_state.RemoveDeadStrings(playouts);
    return fork_state.GetOwnership();
}

std::vector<int> GameState::MarKDeadStrings(int playouts) const {
    auto num_intersections = GetNumIntersections();
    auto buffer = std::vector<int>(num_intersections, 0);

    static constexpr int kMaxPlayoutsCount = 32 * 16384;

    playouts = std::min(playouts, kMaxPlayoutsCount);
    bool already_removed = false;

    for (int p = 0; p < playouts; ++p) {
        int moves = 0;
        auto fork_state = *this;
        if (p%2==0) {
            fork_state.board_.SetToMove(!GetToMove());
        }
        while(true) {
            fork_state.FillRandomMove();

            if (p == 0 &&
                    moves == 0 &&
                    fork_state.GetLastMove() == kPass) {
                // The first move is pass. That means all dead strings
                // are removed.
                p = kMaxPlayoutsCount+1; // stop the playouts
                already_removed = true;
                break;
            }

            if (fork_state.GetPasses() >= 4) {
                break;
            }

            if (moves++ >= 2 * num_intersections) {
                // too many moves
                break;
            }
        }

        auto final_ownership = fork_state.GetOwnership();

        for (int idx = 0; idx < num_intersections; ++idx) {
            auto owner = final_ownership[idx];
            if (owner == kBlack) {
                buffer[idx] += 1;
            } else if (owner == kWhite) {
                buffer[idx] -= 1;
            }
        }
    }

    if (already_removed) {
        playouts = 1; // in order to resize the thes
    }

    const auto board_size = GetBoardSize();
    const auto thes = (int)(0.7 * playouts);
    auto dead = std::vector<int>{};

    for (int idx = 0; idx < num_intersections; ++idx) {
        const auto x = idx % board_size;
        const auto y = idx / board_size;
        const auto state = GetState(x, y);
        if (buffer[idx] >= thes) {
            // It means that this point belongs to black.
            if (state == kWhite) dead.emplace_back(GetVertex(x, y));
        } else if (buffer[idx] <= -thes) {
            // It means that this point belongs to white.
            if (state == kBlack) dead.emplace_back(GetVertex(x, y));
        } 
    }

    return dead;
}

void GameState::RemoveDeadStrings(int playouts) {
    auto dead = MarKDeadStrings(playouts);
    board_.RemoveMarkedStrings(dead);
}

void GameState::RemoveDeadStrings(std::vector<int> &dead_list) {
    board_.RemoveMarkedStrings(dead_list);
}

float GameState::GetFinalScore(float bonus) const {
    return board_.ComputeFinalScore(GetKomi() - bonus);
}

int GameState::GetVertex(const int x, const int y) const {
    return board_.GetVertex(x, y);
}

int GameState::GetIndex(const int x, const int y) const {
    return board_.GetIndex(x, y);
}

int GameState::GetX(const int vtx) const {
    return board_.GetX(vtx);
}

int GameState::GetY(const int vtx) const {
    return board_.GetY(vtx);
}

int GameState::IndexToVertex(int idx) const {
    return board_.IndexToVertex(idx);
}

int GameState::VertexToIndex(int vtx) const {
    return board_.VertexToIndex(vtx);
}

float GameState::GetKomi() const {
    float komi = static_cast<float>(komi_integer_) +
                     static_cast<float>(komi_half_) * 0.5f;
    if (komi_negative_) {
        komi = -komi;
    }
    return komi;
}

int GameState::GetWinner() const {
    return winner_;
}

int GameState::GetHandicap() const {
    return handicap_;
}

int GameState::GetPrisoner(const int color) const {
    return board_.GetPrisoner(color);
}

int GameState::GetMoveNumber() const {
    return move_number_;
}

int GameState::GetBoardSize() const {
    return board_.GetBoardSize();
}

int GameState::GetNumIntersections() const {
    return board_.GetNumIntersections();
}

int GameState::GetNumVertices() const {
    return board_.GetNumVertices();
}

int GameState::GetToMove() const {
    return board_.GetToMove();
}

int GameState::GetLastMove() const {
    return board_.GetLastMove();
}

int GameState::GetKoMove() const {
    return board_.GetKoMove();
}

int GameState::GetPasses() const {
    return board_.GetPasses();
}

std::uint64_t GameState::GetKoHash() const {
    return board_.GetKoHash();
}

std::uint64_t GameState::GetHash() const {
    return board_.GetHash() ^ komi_hash_;
}

std::uint64_t GameState::GetMoveHash(const int vtx, const int color) const {
    return board_.GetMoveHash(vtx, color);
}

int GameState::GetState(const int vtx) const {
    return board_.GetState(vtx);
}

int GameState::GetState(const int x, const int y) const {
    return board_.GetState(x, y);
}

int GameState::GetLiberties(const int vtx) const {
    return board_.GetLiberties(vtx);
}

std::vector<int> GameState::GetAppendMoves(int color) const {
    auto move_list = std::vector<int>{};
    for (const auto &m : append_moves_) {
        if (m.second == color) move_list.emplace_back(m.first);
    }
    return move_list;
}

std::shared_ptr<const Board> GameState::GetPastBoard(unsigned int p) const {
    assert(p <= (unsigned)move_number_);
    return game_history_[(unsigned)move_number_ - p];
}

const std::vector<std::shared_ptr<const Board>>& GameState::GetHistory() const {
    return game_history_;
}

std::vector<int> GameState::GetStringList(const int vtx) const {
    return board_.GetStringList(vtx);
}

std::vector<bool> GameState::GetStrictSafeArea() const {
    auto result = std::vector<bool>(GetNumIntersections(), false);
    board_.ComputeSafeArea(result, false);
    return result;
}

int GameState::GetFirstPassColor() const {
    for (auto &board : game_history_) {
        if (board->GetLastMove() == kPass) {
            return !(board->GetToMove());
        }
    }
    return kInvalid;
}

std::uint64_t GameState::ComputeSymmetryHash(const int symm) const {
    return board_.ComputeSymmetryHash(board_.GetKoMove(), symm) ^ komi_hash_;
}

std::uint64_t GameState::ComputeSymmetryKoHash(const int symm) const {
    return board_.ComputeKoHash(symm);
}

void GameState::SetComment(std::string c) {
    last_comment_ = c;
}

void GameState::RewriteComment(std::string c, size_t i) {
    if (i < comments_.size()) {
        comments_[i] = c;
    }
}

std::string GameState::GetComment(size_t i) const {
    if (i >= comments_.size()) {
        return std::string{};
    }
    return comments_[i];
}

void GameState::PushComment() {
    comments_.emplace_back(last_comment_);
    last_comment_.clear();
}

<<<<<<< HEAD
float GameState::GetWave() const {
    float curr_komi = GetKomi();
    if (GetToMove() == kWhite) {
        curr_komi = 0.f - curr_komi;
    }

    bool is_board_area_even = (GetNumIntersections()) % 2 == 0;

    // Find the difference between the komi viewed from our perspective and
    // the nearest drawable komi below it.
    float komi_floor;
    if (is_board_area_even) {
        komi_floor = std::floor(curr_komi / 2.0f) * 2.0f;
    } else {
        komi_floor = std::floor((curr_komi-1.0f) / 2.0f) * 2.0f + 1.0f;
    }

    // Cap just in case we have floating point weirdness.
    float delta = curr_komi - komi_floor;
    delta = std::max(delta, 0.f);
    delta = std::min(delta, 2.f);

    // Create the triangle wave based on the difference.
    float wave;
    if (delta < 0.5f) {
        wave = delta;
    } else if (delta < 1.5f) {
        wave = 1.f - delta;
    } else {
        wave = delta - 2.f;
    }
    return wave;
}

float GameState::GetRule() const {
    return 0.f;
=======
bool GameState::IsNeighborColor(const int vtx, const int color) const {
    return board_.IsNeighborColor(vtx, color);
>>>>>>> 7ff57164
}<|MERGE_RESOLUTION|>--- conflicted
+++ resolved
@@ -940,7 +940,6 @@
     last_comment_.clear();
 }
 
-<<<<<<< HEAD
 float GameState::GetWave() const {
     float curr_komi = GetKomi();
     if (GetToMove() == kWhite) {
@@ -977,8 +976,8 @@
 
 float GameState::GetRule() const {
     return 0.f;
-=======
+}
+
 bool GameState::IsNeighborColor(const int vtx, const int color) const {
     return board_.IsNeighborColor(vtx, color);
->>>>>>> 7ff57164
 }